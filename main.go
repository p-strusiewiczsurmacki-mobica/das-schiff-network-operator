/*
Copyright 2022.

Licensed under the Apache License, Version 2.0 (the "License");
you may not use this file except in compliance with the License.
You may obtain a copy of the License at

    http://www.apache.org/licenses/LICENSE-2.0

Unless required by applicable law or agreed to in writing, software
distributed under the License is distributed on an "AS IS" BASIS,
WITHOUT WARRANTIES OR CONDITIONS OF ANY KIND, either express or implied.
See the License for the specific language governing permissions and
limitations under the License.
*/

//nolint:gci
package main

import (
	"context"
	"flag"
	"fmt"
	"os"
	"sort"

	networkv1alpha1 "github.com/telekom/das-schiff-network-operator/api/v1alpha1"
	"github.com/telekom/das-schiff-network-operator/controllers"
	"github.com/telekom/das-schiff-network-operator/pkg/anycast"
	"github.com/telekom/das-schiff-network-operator/pkg/bpf"
	"github.com/telekom/das-schiff-network-operator/pkg/config"
	"github.com/telekom/das-schiff-network-operator/pkg/healthcheck"
	"github.com/telekom/das-schiff-network-operator/pkg/macvlan"
	"github.com/telekom/das-schiff-network-operator/pkg/monitoring"
	"github.com/telekom/das-schiff-network-operator/pkg/notrack"
	"github.com/telekom/das-schiff-network-operator/pkg/reconciler"
	"k8s.io/apimachinery/pkg/runtime"
	utilruntime "k8s.io/apimachinery/pkg/util/runtime"
	clientgoscheme "k8s.io/client-go/kubernetes/scheme"
	"k8s.io/client-go/rest"

	// Import all Kubernetes client auth plugins (e.g. Azure, GCP, OIDC, etc.) //nolint:gci
	// to ensure that exec-entrypoint and run can make use of them.
	_ "k8s.io/client-go/plugin/pkg/client/auth"
	ctrl "sigs.k8s.io/controller-runtime"
	"sigs.k8s.io/controller-runtime/pkg/client"
	"sigs.k8s.io/controller-runtime/pkg/healthz"
	"sigs.k8s.io/controller-runtime/pkg/log/zap"
	"sigs.k8s.io/controller-runtime/pkg/manager"
	"sigs.k8s.io/controller-runtime/pkg/metrics"
	//nolint:gci // kubebuilder import
	//+kubebuilder:scaffold:imports
)

var (
	scheme   = runtime.NewScheme()
	setupLog = ctrl.Log.WithName("setup")
)

func init() {
	utilruntime.Must(clientgoscheme.AddToScheme(scheme))

	utilruntime.Must(networkv1alpha1.AddToScheme(scheme))
	//+kubebuilder:scaffold:scheme
}

func initCollectors() error {
	var err error
	collector, err := monitoring.NewDasSchiffNetworkOperatorCollector()
	if err != nil {
		return fmt.Errorf("failed to create collector: %w", err)
	}
	setupLog.Info("initialize collectors")
	collectors := []string{}
	for c := range collector.Collectors {
		collectors = append(collectors, c)
	}
	sort.Strings(collectors)
	for index := range collectors {
		setupLog.Info("registered collector", "collector", collectors[index])
	}
	if err := metrics.Registry.Register(collector); err != nil {
		return fmt.Errorf("failed to register collector: %w", err)
	}
	return nil
}

func main() {
	var onlyBPFMode bool
	var configFile string
	var interfacePrefix string
	flag.StringVar(&configFile, "config", "",
		"The controller will load its initial configuration from this file. "+
			"Omit this flag to use the default configuration values. "+
			"Command-line flags override configuration from this file.")
	flag.BoolVar(&onlyBPFMode, "only-attach-bpf", false,
		"Only attach BPF to specified interfaces in config. This will not start any reconciliation. Perfect for masters.")
	flag.StringVar(&interfacePrefix, "macvlan-interface-prefix", "",
		"Interface prefix for bridge devices for MACVlan sync")
	opts := zap.Options{
		Development: true,
	}
	opts.BindFlags(flag.CommandLine)
	flag.Parse()
	ctrl.SetLogger(zap.New(zap.UseFlagOptions(&opts)))

	var err error
	options := ctrl.Options{Scheme: scheme}

	if configFile != "" {
		options, err = options.AndFrom(ctrl.ConfigFile().AtPath(configFile))
		if err != nil {
			setupLog.Error(err, "unable to load the config file")
			os.Exit(1)
		}
	}
<<<<<<< HEAD

	if options.MetricsBindAddress != "0" {
		err = initCollectors()
		if err != nil {
			setupLog.Error(err, "unable to initialize metrics collectors")
			os.Exit(1)
		}
	}

	mgr, err := ctrl.NewManager(ctrl.GetConfigOrDie(), options)
=======
	clientConfig := ctrl.GetConfigOrDie()
	mgr, err := ctrl.NewManager(clientConfig, options)
>>>>>>> 59a47bbf
	if err != nil {
		setupLog.Error(err, "unable to start manager")
		os.Exit(1)
	}

	cfg, err := config.LoadConfig()
	if err != nil {
		setupLog.Error(err, "unable to load config")
		os.Exit(1)
	}

	anycastTracker := &anycast.Tracker{}

	if err = (&networkv1alpha1.VRFRouteConfiguration{}).SetupWebhookWithManager(mgr); err != nil {
		setupLog.Error(err, "unable to create webhook", "webhook", "VRFRouteConfiguration")
		os.Exit(1)
	}

	if err := initComponents(mgr, anycastTracker, cfg, clientConfig, onlyBPFMode); err != nil {
		setupLog.Error(err, "unable to initialize components")
		os.Exit(1)
	}

	if len(interfacePrefix) > 0 {
		setupLog.Info("start macvlan sync")
		macvlan.RunMACSync(interfacePrefix)
	}

	setupLog.Info("starting manager")
	if err := mgr.Start(ctrl.SetupSignalHandler()); err != nil {
		setupLog.Error(err, "problem running manager")
		os.Exit(1)
	}
}

func initComponents(mgr manager.Manager, anycastTracker *anycast.Tracker, cfg *config.Config, clientConfig *rest.Config, onlyBPFMode bool) error {
	// Start VRFRouteConfigurationReconciler when we are not running in only BPF mode.
	if !onlyBPFMode {
		if err := setupReconcilers(mgr, anycastTracker); err != nil {
			return fmt.Errorf("unable to setup reconcilers: %w", err)
		}
	}
	//+kubebuilder:scaffold:builder

	if err := mgr.AddHealthzCheck("healthz", healthz.Ping); err != nil {
		return fmt.Errorf("unable to set up health check: %w", err)
	}
	if err := mgr.AddReadyzCheck("readyz", healthz.Ping); err != nil {
		return fmt.Errorf("unable to set up ready check: %w", err)
	}

	setupLog.Info("load bpf program into Kernel")
	if err := bpf.InitBPFRouter(); err != nil {
		return fmt.Errorf("unable to init BPF router: %w", err)
	}
	setupLog.Info("attach bpf to interfaces specified in config")
	if err := bpf.AttachInterfaces(cfg.BPFInterfaces); err != nil {
		return fmt.Errorf("unable to attach bpf to interfaces: %w", err)
	}

	setupLog.Info("start bpf interface check")
	bpf.RunInterfaceCheck()

	setupLog.Info("start anycast sync")
	anycastTracker.RunAnycastSync()

	setupLog.Info("start notrack sync")
	if err := notrack.RunIPTablesSync(); err != nil {
		setupLog.Error(err, "error starting IPTables sync")
	}

	if onlyBPFMode {
		clusterClient, err := client.New(clientConfig, client.Options{})
		if err != nil {
			return fmt.Errorf("error creating controller-runtime client: %w", err)
		}

		nc, err := healthcheck.LoadConfig(healthcheck.NetHealthcheckFile)
		if err != nil {
			return fmt.Errorf("error loading network healthcheck config: %w", err)
		}

		tcpDialer := healthcheck.NewTCPDialer(nc.Timeout)
		hc, err := healthcheck.NewHealthChecker(clusterClient,
			healthcheck.NewDefaultHealthcheckToolkit(nil, tcpDialer),
			nc)
		if err != nil {
			return fmt.Errorf("error initializing healthchecker: %w", err)
		}
		if err = performNetworkingHealthcheck(hc); err != nil {
			return fmt.Errorf("error performing healthcheck: %w", err)
		}
	}

	return nil
}

func setupReconcilers(mgr manager.Manager, anycastTracker *anycast.Tracker) error {
	r, err := reconciler.NewReconciler(mgr.GetClient(), anycastTracker)
	if err != nil {
		return fmt.Errorf("unable to create debounced reconciler: %w", err)
	}

	if err = (&controllers.VRFRouteConfigurationReconciler{
		Client:     mgr.GetClient(),
		Scheme:     mgr.GetScheme(),
		Reconciler: r,
	}).SetupWithManager(mgr); err != nil {
		return fmt.Errorf("unable to create VRFRouteConfiguration controller: %w", err)
	}

	if err = (&controllers.Layer2NetworkConfigurationReconciler{
		Client:     mgr.GetClient(),
		Scheme:     mgr.GetScheme(),
		Reconciler: r,
	}).SetupWithManager(mgr); err != nil {
		return fmt.Errorf("unable to create Layer2NetworkConfiguration controller: %w", err)
	}

	return nil
}

func performNetworkingHealthcheck(hc *healthcheck.HealthChecker) error {
	if err := hc.CheckInterfaces(); err != nil {
		return fmt.Errorf("error checking network interfaces: %w", err)
	}
	if err := hc.CheckReachability(); err != nil {
		return fmt.Errorf("error checking network reachability: %w", err)
	}
	if err := hc.RemoveTaint(context.Background(), healthcheck.TaintKey); err != nil {
		return fmt.Errorf("error removing taint: %w", err)
	}
	return nil
}<|MERGE_RESOLUTION|>--- conflicted
+++ resolved
@@ -114,7 +114,6 @@
 			os.Exit(1)
 		}
 	}
-<<<<<<< HEAD
 
 	if options.MetricsBindAddress != "0" {
 		err = initCollectors()
@@ -124,11 +123,8 @@
 		}
 	}
 
-	mgr, err := ctrl.NewManager(ctrl.GetConfigOrDie(), options)
-=======
 	clientConfig := ctrl.GetConfigOrDie()
 	mgr, err := ctrl.NewManager(clientConfig, options)
->>>>>>> 59a47bbf
 	if err != nil {
 		setupLog.Error(err, "unable to start manager")
 		os.Exit(1)
