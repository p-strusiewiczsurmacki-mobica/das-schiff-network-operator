--- conflicted
+++ resolved
@@ -7,12 +7,13 @@
  !
  address-family ipv4 unicast
   neighbor vd.{{$vrf.Name}} soft-reconfiguration inbound
-<<<<<<< HEAD
   neighbor vd.{{$vrf.Name}} route-map rm4_{{$vrf.Name}}_export in
   neighbor vd.{{$vrf.Name}} route-map rm4_{{$vrf.Name}}_import out
 {{if $vrf.RT}}
   rt vpn both $vrf.RT
 {{end}}
+  redistribute connected route-map rm_{{$vrf.Name}}_export
+  redistribute kernel route-map rm_{{$vrf.Name}}_export
  exit-address-family
  !
  address-family ipv6 unicast
@@ -22,12 +23,10 @@
 {{if $vrf.RT}}
   rt vpn both $vrf.RT
 {{end}}
-=======
   neighbor vd.{{$vrf.Name}} route-map rm_{{$vrf.Name}}_export in
   neighbor vd.{{$vrf.Name}} route-map rm_{{$vrf.Name}}_import out
-  redistribute connected route-map rm_{{$vrf.Name}}_export
-  redistribute kernel route-map rm_{{$vrf.Name}}_export
->>>>>>> a3719fe3
+  redistribute connected route-map rm6_{{$vrf.Name}}_export
+  redistribute kernel route-map rm6_{{$vrf.Name}}_export
  exit-address-family
  !
  address-family l2vpn evpn
